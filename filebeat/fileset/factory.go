// Licensed to Elasticsearch B.V. under one or more contributor
// license agreements. See the NOTICE file distributed with
// this work for additional information regarding copyright
// ownership. Elasticsearch B.V. licenses this file to you under
// the Apache License, Version 2.0 (the "License"); you may
// not use this file except in compliance with the License.
// You may obtain a copy of the License at
//
//     http://www.apache.org/licenses/LICENSE-2.0
//
// Unless required by applicable law or agreed to in writing,
// software distributed under the License is distributed on an
// "AS IS" BASIS, WITHOUT WARRANTIES OR CONDITIONS OF ANY
// KIND, either express or implied.  See the License for the
// specific language governing permissions and limitations
// under the License.

package fileset

import (
	"fmt"

	"github.com/gofrs/uuid"
	"github.com/mitchellh/hashstructure"

	"github.com/elastic/beats/v7/libbeat/beat"
	"github.com/elastic/beats/v7/libbeat/cfgfile"
	"github.com/elastic/beats/v7/libbeat/common"
	"github.com/elastic/beats/v7/libbeat/esleg/eslegclient"
	"github.com/elastic/beats/v7/libbeat/logp"
	"github.com/elastic/beats/v7/libbeat/monitoring"
	"github.com/elastic/beats/v7/libbeat/outputs/elasticsearch"
)

// Factory for modules
type Factory struct {
	beatInfo              beat.Info
	pipelineLoaderFactory PipelineLoaderFactory
	overwritePipelines    bool
	pipelineCallbackID    uuid.UUID
	telemetry             *monitoring.UniqueList
	inputFactory          cfgfile.RunnerFactory
}

// Wrap an array of inputs and implements cfgfile.Runner interface
type inputsRunner struct {
	id                    uint64
	moduleRegistry        *ModuleRegistry
	inputs                []cfgfile.Runner
	pipelineLoaderFactory PipelineLoaderFactory
	pipelineCallbackID    uuid.UUID
	overwritePipelines    bool
<<<<<<< HEAD
	moduleList            *monitoring.UniqueList
=======
	log                   *logp.Logger
>>>>>>> be63e879
}

// NewFactory instantiates a new Factory
func NewFactory(
	inputFactory cfgfile.RunnerFactory,
	beatInfo beat.Info,
	telemetry *monitoring.UniqueList,
	pipelineLoaderFactory PipelineLoaderFactory,
	overwritePipelines bool,
) *Factory {
	return &Factory{
		inputFactory:          inputFactory,
		beatInfo:              beatInfo,
		pipelineLoaderFactory: pipelineLoaderFactory,
		pipelineCallbackID:    uuid.Nil,
		overwritePipelines:    overwritePipelines,
	}
}

// Create creates a module based on a config
func (f *Factory) Create(p beat.PipelineConnector, c *common.Config) (cfgfile.Runner, error) {
	m, pConfigs, err := f.createRegistry(c)
	if err != nil {
		return nil, fmt.Errorf("could not create module registry for filesets: %w", err)
	}

	// Hash module ID
	var h map[string]interface{}
	if err = c.Unpack(&h); err != nil {
		return nil, fmt.Errorf("failed to unpack config: %w", err)
	}
	id, err := hashstructure.Hash(h, nil)
	if err != nil {
		return nil, err
	}

	inputs := make([]cfgfile.Runner, len(pConfigs))
	for i, pConfig := range pConfigs {
		inputs[i], err = f.inputFactory.Create(p, pConfig)
		if err != nil {
			return nil, fmt.Errorf("failed to create input: %w", err)
		}
	}

	return &inputsRunner{
		id:                    id,
		moduleRegistry:        m,
		inputs:                inputs,
		pipelineLoaderFactory: f.pipelineLoaderFactory,
		pipelineCallbackID:    f.pipelineCallbackID,
		overwritePipelines:    f.overwritePipelines,
<<<<<<< HEAD
		moduleList:            f.telemetry,
=======
		log:                   logp.NewLogger(logName),
>>>>>>> be63e879
	}, nil
}

func (f *Factory) CheckConfig(c *common.Config) error {
	_, pConfigs, err := f.createRegistry(c)
	if err != nil {
		return fmt.Errorf("could not create module registry for filesets: %w", err)
	}

	for _, pConfig := range pConfigs {
		err = f.inputFactory.CheckConfig(pConfig)
		if err != nil {
			return fmt.Errorf("error checking input configuration: %w", err)
		}
	}

	return nil
}

// createRegistry starts a registry for a set of filesets, it returns the registry and
// its input configurations
func (f *Factory) createRegistry(c *common.Config) (*ModuleRegistry, []*common.Config, error) {
	m, err := NewModuleRegistry([]*common.Config{c}, f.beatInfo, false)
	if err != nil {
		return nil, nil, err
	}

	pConfigs, err := m.GetInputConfigs()
	if err != nil {
		return nil, nil, err
	}

	return m, pConfigs, err
}

func (p *inputsRunner) Start() {
	// Load pipelines
	if p.pipelineLoaderFactory != nil {
		// Attempt to load pipelines instantly when starting or after reload.
		// Thus, if ES was not available previously, it could be loaded this time.
		// If the function below fails, it means that ES is not available
		// at the moment, so the pipeline loader cannot be created.
		// Registering a callback regardless of the availability of ES
		// makes it possible to try to load pipeline when ES becomes reachable.
		pipelineLoader, err := p.pipelineLoaderFactory()
		if err != nil {
			p.log.Errorf("Error loading pipeline: %s", err)
		} else {
			err := p.moduleRegistry.LoadPipelines(pipelineLoader, p.overwritePipelines)
			if err != nil {
				// Log error and continue
				p.log.Errorf("Error loading pipeline: %s", err)
			}
		}

		// Register callback to try to load pipelines when connecting to ES.
		callback := func(esClient *eslegclient.Connection) error {
			return p.moduleRegistry.LoadPipelines(esClient, p.overwritePipelines)
		}
		p.pipelineCallbackID, err = elasticsearch.RegisterConnectCallback(callback)
		if err != nil {
			p.log.Errorf("Error registering connect callback for Elasticsearch to load pipelines: %v", err)
		}
	}

	for _, input := range p.inputs {
		input.Start()
	}

	// Loop through and add modules, only 1 normally
	if p.moduleList != nil {
		for m := range p.moduleRegistry.registry {
			p.moduleList.Add(m)
		}
	}
}

func (p *inputsRunner) Stop() {
	if p.pipelineCallbackID != uuid.Nil {
		elasticsearch.DeregisterConnectCallback(p.pipelineCallbackID)
	}

	for _, input := range p.inputs {
		input.Stop()
	}

	// Loop through and remove modules, only 1 normally
	if p.moduleList != nil {
		for m := range p.moduleRegistry.registry {
			p.moduleList.Remove(m)
		}
	}
}

func (p *inputsRunner) String() string {
	return p.moduleRegistry.InfoString()
}<|MERGE_RESOLUTION|>--- conflicted
+++ resolved
@@ -50,11 +50,8 @@
 	pipelineLoaderFactory PipelineLoaderFactory
 	pipelineCallbackID    uuid.UUID
 	overwritePipelines    bool
-<<<<<<< HEAD
 	moduleList            *monitoring.UniqueList
-=======
 	log                   *logp.Logger
->>>>>>> be63e879
 }
 
 // NewFactory instantiates a new Factory
@@ -106,11 +103,8 @@
 		pipelineLoaderFactory: f.pipelineLoaderFactory,
 		pipelineCallbackID:    f.pipelineCallbackID,
 		overwritePipelines:    f.overwritePipelines,
-<<<<<<< HEAD
 		moduleList:            f.telemetry,
-=======
 		log:                   logp.NewLogger(logName),
->>>>>>> be63e879
 	}, nil
 }
 
