package crawler

import (
	"bufio"
	"bytes"
	"fmt"
	"io"
	"os"
	"time"

	cfg "github.com/elastic/filebeat/config"
	. "github.com/elastic/filebeat/input"
	"github.com/elastic/libbeat/logp"
)

type Harvester struct {
	Path       string /* the file path to harvest */
	FileConfig cfg.FileConfig
	Offset     int64
	FinishChan chan int64

	file *os.File /* the file being watched */
}

func (h *Harvester) Harvest(output chan *FileEvent) {
	h.open()
	info, e := h.file.Stat()

	if e != nil {
		panic(fmt.Sprintf("Harvest: unexpected error: %s", e.Error()))
	}

	defer h.file.Close()

	// On completion, push offset so we can continue where we left off if we relaunch on the same file
	defer func() {
		h.FinishChan <- h.Offset
	}()

	var line uint64 = 0 // Ask registrar about the line number

	h.initOffset()

	reader := bufio.NewReaderSize(h.file, cfg.CmdlineOptions.HarvesterBufferSize) // 16kb buffer by default
	buffer := new(bytes.Buffer)

	var readTimeout = 10 * time.Second
	lastReadTime := time.Now()
	for {
		text, bytesread, err := h.readline(reader, buffer, readTimeout)

		if err != nil {
			err = h.handleReadlineError(lastReadTime, err)

			if err != nil {
				return
			} else {
				continue
			}
		}

		lastReadTime = time.Now()

		line++
		event := &FileEvent{
			Source:   &h.Path,
			Offset:   h.Offset,
			Line:     line,
			Text:     text,
			Fields:   &h.FileConfig.Fields,
			Fileinfo: &info,
		}
		h.Offset += int64(bytesread)

		output <- event // ship the new event downstream
	}
}

// Handles eror durint reading file. If EOF and nothing special, exit without errors
func (h *Harvester) handleReadlineError(lastTimeRead time.Time, err error) error {
	if err == io.EOF {
		// timed out waiting for data, got eof.
		// Check to see if the file was truncated
		info, _ := h.file.Stat()
<<<<<<< HEAD
=======

		if h.FileConfig.IgnoreOlder != "" {
			logp.Debug("harvester", "Ignore Unmodified After: %s", h.FileConfig.IgnoreOlder)
		}

>>>>>>> 66a29704
		if info.Size() < h.Offset {
			logp.Debug("harvester", "File truncated, seeking to beginning: %s", h.Path)
			h.file.Seek(0, os.SEEK_SET)
			h.Offset = 0
<<<<<<< HEAD
		} else if age := time.Since(lastTimeRead); age > h.FileConfig.DeadtimeSpan {
			// if lastTimeRead was more than dead time, this file is probably
			// dead. Stop watching it.
=======
		} else if age := time.Since(lastTimeRead); age > h.FileConfig.IgnoreOlderDuration {
			// if lastTimeRead was more than ignore older and ignore older is set, this file is probably dead. Stop watching it.
>>>>>>> 66a29704
			logp.Debug("harvester", "Stopping harvest of ", h.Path, "last change was: ", age)
			return err
		}
	} else {
		logp.Err("Unexpected state reading from %s; error: %s", h.Path, err)
		return err
	}
	return nil
}

// initOffset finds the current offset of the file and sets it in the harvester as position
func (h *Harvester) initOffset() {
	// get current offset in file
	offset, _ := h.file.Seek(0, os.SEEK_CUR)

	if h.Offset > 0 {
		logp.Debug("harvester", "harvest: %q position:%d (offset snapshot:%d)", h.Path, h.Offset, offset)
	} else if cfg.CmdlineOptions.TailOnRotate {
		logp.Debug("harvester", "harvest: (tailing) %q (offset snapshot:%d)", h.Path, offset)
	} else {
		logp.Debug("harvester", "harvest: %q (offset snapshot:%d)", h.Path, offset)
	}

	h.Offset = offset
}

// Sets the offset of the file to the right place. Takes configuration options into account
func (h *Harvester) setFileOffset() {
	if h.Offset > 0 {
		h.file.Seek(h.Offset, os.SEEK_SET)
	} else if cfg.CmdlineOptions.TailOnRotate {
		h.file.Seek(0, os.SEEK_END)
	} else {
		h.file.Seek(0, os.SEEK_SET)
	}
}

func (h *Harvester) open() *os.File {
	// Special handling that "-" means to read from standard input
	if h.Path == "-" {
		h.file = os.Stdin
		return h.file
	}

	for {
		var err error
		h.file, err = os.Open(h.Path)

		if err != nil {
			// TODO: This is currently end endless retry, should be set to a max?
			// retry on failure.
			logp.Err("Failed opening %s: %s", h.Path, err)
			time.Sleep(5 * time.Second)
		} else {
			break
		}
	}

	file := &File{
		File: h.file,
	}

	// Check we are not following a rabbit hole (symlinks, etc.)
	if !file.IsRegularFile() {
		panic(fmt.Errorf("Harvester file error"))
	}

	h.setFileOffset()

	return h.file
}

func (h *Harvester) readline(reader *bufio.Reader, buffer *bytes.Buffer, eof_timeout time.Duration) (*string, int, error) {
	var isPartial bool = true
	var newline_length int = 1
	start_time := time.Now()

	for {
		segment, err := reader.ReadBytes('\n')

		if segment != nil && len(segment) > 0 {
			if segment[len(segment)-1] == '\n' {
				// Found a complete line
				isPartial = false

				// Check if also a CR present
				if len(segment) > 1 && segment[len(segment)-2] == '\r' {
					newline_length++
				}
			}

			// TODO(sissel): if buffer exceeds a certain length, maybe report an error condition? chop it?
			buffer.Write(segment)
		}

		if err != nil {
			if err == io.EOF && isPartial {
				time.Sleep(1 * time.Second) // TODO(sissel): Implement backoff

				// Give up waiting for data after a certain amount of time.
				// If we time out, return the error (eof)
				if time.Since(start_time) > eof_timeout {
					return nil, 0, err
				}
				continue
			} else {
				logp.Err("Harvester.readLine: %s", err.Error())
				return nil, 0, err // TODO(sissel): don't do this?
			}
		}

		// If we got a full line, return the whole line without the EOL chars (CRLF or LF)
		if !isPartial {
			// Get the str length with the EOL chars (LF or CRLF)
			bufferSize := buffer.Len()
			str := new(string)
			*str = buffer.String()[:bufferSize-newline_length]
			// Reset the buffer for the next line
			buffer.Reset()
			return str, bufferSize, nil
		}
	}
}<|MERGE_RESOLUTION|>--- conflicted
+++ resolved
@@ -82,26 +82,19 @@
 		// timed out waiting for data, got eof.
 		// Check to see if the file was truncated
 		info, _ := h.file.Stat()
-<<<<<<< HEAD
-=======
+
 
 		if h.FileConfig.IgnoreOlder != "" {
 			logp.Debug("harvester", "Ignore Unmodified After: %s", h.FileConfig.IgnoreOlder)
 		}
 
->>>>>>> 66a29704
 		if info.Size() < h.Offset {
 			logp.Debug("harvester", "File truncated, seeking to beginning: %s", h.Path)
 			h.file.Seek(0, os.SEEK_SET)
 			h.Offset = 0
-<<<<<<< HEAD
-		} else if age := time.Since(lastTimeRead); age > h.FileConfig.DeadtimeSpan {
-			// if lastTimeRead was more than dead time, this file is probably
-			// dead. Stop watching it.
-=======
+
 		} else if age := time.Since(lastTimeRead); age > h.FileConfig.IgnoreOlderDuration {
 			// if lastTimeRead was more than ignore older and ignore older is set, this file is probably dead. Stop watching it.
->>>>>>> 66a29704
 			logp.Debug("harvester", "Stopping harvest of ", h.Path, "last change was: ", age)
 			return err
 		}
