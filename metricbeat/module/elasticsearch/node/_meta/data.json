--- conflicted
+++ resolved
@@ -6,13 +6,8 @@
     },
     "elasticsearch": {
         "cluster": {
-<<<<<<< HEAD
             "id": "wafoCXEDTrGxpYViNueSaA",
             "name": "es1"
-=======
-            "id": "91RpCx2xSQ21pVPTZfDK0Q",
-            "name": "elasticsearch"
->>>>>>> 07c4fa57
         },
         "node": {
             "id": "v5gHTHqKSRa4bZ9vbyDy7g",
@@ -37,19 +32,11 @@
                 },
                 "version": "11.0.1"
             },
-<<<<<<< HEAD
             "name": "es1_1",
             "process": {
                 "mlockall": false
             },
             "version": "7.0.0"
-=======
-            "name": "DSiWcTyeThWtUXLB9J0BMw",
-            "process": {
-                "mlockall": false
-            },
-            "version": "7.0.0-alpha1"
->>>>>>> 07c4fa57
         }
     },
     "metricset": {
